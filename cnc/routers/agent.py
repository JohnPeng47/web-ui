<<<<<<< HEAD
from fastapi import APIRouter, Depends, HTTPException
from sqlalchemy.ext.asyncio import AsyncSession
from uuid import UUID
from typing import List

from cnc.services.queue import BroadcastChannel
from cnc.schemas.agent import (
    AgentOut,
    DiscoveryAgentCreate,
    ExploitAgentCreate,
    UploadAgentSteps,
    UploadPageData,
)
from cnc.database.session import get_session
from cnc.database.crud import get_engagement_by_agent_id, list_agents_for_engagement
from cnc.database.agent.crud import (
    get_agent_by_id as get_agent_by_id_service,
    register_discovery_agent as register_discovery_agent_service,
    register_exploit_agent as register_exploit_agent_service,
    append_discovery_agent_steps as append_discovery_agent_steps_service,
    update_page_data as update_page_data_service,
    get_agent_steps as get_agent_steps_service,
)
from cnc.database.agent.models import ExploitAgentStep
from cnc.database.crud import get_engagement
from cnc.pools.pool import StartDiscoveryRequest, StartExploitRequest

from common.constants import (
    API_SERVER_HOST, 
    API_SERVER_PORT, 
    NUM_SCHEDULED_ACTIONS,
    MAX_DISCOVERY_AGENT_STEPS,
    MAX_DISCOVERY_PAGE_STEPS,
    SERVER_LOG_DIR,
)

from src.agent.discovery.pages import PageObservations
from src.agent.agent_client import AgentClient
from src.agent.detection.prompts import DetectAndSchedule
from src.llm_models import LLMHub

from logger import get_server_logger, get_agent_loggers, get_server_log_factory

log = get_server_logger()

async def detect_vulnerabilities(
    payload: PageObservations,
    llm_model: LLMHub,
):
    detect = DetectAndSchedule()
    actions = await detect.ainvoke(
        llm_model,
        prompt_args={"pages": payload}
    )
    return actions

def make_agent_router(
    discovery_agent_queue: BroadcastChannel[StartDiscoveryRequest],
    exploit_agent_queue: BroadcastChannel[StartExploitRequest],
    llm_hub: LLMHub,
) -> APIRouter:
    """
    Create the agent router with injected dependencies.
    
    Args:
        raw_channel: Channel for publishing raw HTTP messages
        
    Returns:
        Configured APIRouter instance
    """
    router = APIRouter()
    
    # TODO: test this format of request and se how well cascades
    # No header-based agent verification in this simplified route set
    @router.post("/engagement/{engagement_id}/agents/discovery/register", response_model=AgentOut)
    async def register_discovery_agent(
        engagement_id: UUID, payload: DiscoveryAgentCreate, db: AsyncSession = Depends(get_session)
    ):
        """Register a new discovery agent for an engagement."""
        try:
            agent = await register_discovery_agent_service(db, engagement_id, payload)
            engagement = await get_engagement(db, engagement_id)
            if not engagement:
                raise HTTPException(status_code=404, detail="Engagement not found")

            # Engagement-scoped server logger and agent loggers
            log_factory = get_server_log_factory(base_dir=SERVER_LOG_DIR)
            engagement_logger = log_factory.ensure_server_logger(str(engagement.id))
            engagement_logger.info(f"Starting discovery agent with {[engagement.base_url]}")

            # Create agent loggers for this engagement's discovery_agents
            agent_logger, full_logger = log_factory.get_discovery_agent_loggers(str(engagement.id))

            await discovery_agent_queue.publish(
                StartDiscoveryRequest(
                    start_urls=[engagement.base_url], 
                    scopes=engagement.scopes_data, 
                    init_task=None,
                    client=AgentClient(
                        agent_id=agent.id,
                        api_url=f"http://127.0.0.1:{API_SERVER_PORT}",
                    ),
                    agent_log=agent_logger,
                    full_log=full_logger,
                )
            )
            return agent
        except ValueError as e:
            raise HTTPException(status_code=404, detail=str(e))
        except Exception as e:
            import traceback
            print(f"Exception: {e}")
            print(f"Stacktrace: {traceback.format_exc()}")
            raise HTTPException(status_code=500, detail=str(e))

    @router.get("/engagement/{engagement_id}/agents", response_model=List[AgentOut])
    async def list_engagement_agents(
        engagement_id: UUID, db: AsyncSession = Depends(get_session)
    ):
        try:
            engagement = await get_engagement(db, engagement_id)
            if not engagement:
                raise HTTPException(status_code=404, detail="Engagement not found")
            agents = await list_agents_for_engagement(db, engagement_id)
            return agents
        except HTTPException:
            raise
        except Exception as e:
            import traceback
            print(f"Exception: {e}")
            print(f"Stacktrace: {traceback.format_exc()}")
            raise HTTPException(status_code=500, detail=str(e))

    @router.post("/agents/{agent_id}/steps")
    async def upload_agent_steps(
        agent_id: str,
        payload: UploadAgentSteps,
        db: AsyncSession = Depends(get_session),
    ):
        """Upload discovery agent steps to be appended to the agent."""
        try:
            # Ensure agent exists
            agent = await get_agent_by_id_service(db, agent_id)
            if not agent:
                raise HTTPException(status_code=404, detail="Agent not found")

            await append_discovery_agent_steps_service(db, agent_id, payload.steps)
        except Exception as e:
            import traceback
            print(f"Exception: {e}")
            print(f"Stacktrace: {traceback.format_exc()}")
            raise HTTPException(status_code=500, detail=str(e))
        
    @router.post("/agents/{agent_id}/page-data")
    async def upload_page_data(
        agent_id: str,
        payload: UploadPageData,
        db: AsyncSession = Depends(get_session),
    ):
        """Upload a PageObservations payload and store as page_data."""
        try:
            agent = await get_agent_by_id_service(db, agent_id)
            if not agent:
                raise HTTPException(status_code=404, detail="Agent not found")

            trigger_detection = False
            max_steps = payload.max_steps
            max_page_steps = payload.max_page_steps
            steps = payload.steps
            page_steps = payload.page_steps

            await update_page_data_service(db, agent_id, payload.page_data)

            # NOTE: when do we want to trigger a detection?
            if page_steps >= max_page_steps:
                trigger_detection = True
                
            if trigger_detection:
                engagement = await get_engagement_by_agent_id(db, agent_id)
                if not engagement:
                    raise Exception("Engagement not found")
                # Engagement-scoped server logger
                log_factory = get_server_log_factory(base_dir=SERVER_LOG_DIR)
                engagement_logger = log_factory.ensure_server_logger(str(engagement.id))
                engagement_logger.info(f"Detection triggered at {page_steps}/{max_page_steps}")
                
                # detect and schedule actions for the exploit agent
                # Convert incoming list[dict] to Page objects for PageObservations
                pages_obj = PageObservations.from_json(payload.page_data)  # type: ignore[arg-type]
                actions: List[StartExploitRequest] = await DetectAndSchedule().ainvoke(
                    llm_hub.get("detection"),
                    prompt_args={
                        "pages": pages_obj,
                        "num_actions": NUM_SCHEDULED_ACTIONS
                    }
                )
                actions = actions[:1]
                for action in actions:
                    engagement_logger.info(f"Scheduling exploit agent for {action.vulnerability_title}")
                    # register and queue up exploit agent
                    create_exploit_config = ExploitAgentCreate(
                        vulnerability_title=action.vulnerability_title,
                        max_steps=12,
                        model_name="gpt-4o-mini",
                        agent_status="active",
                    )
                    await register_exploit_agent_service(db, engagement.id, create_exploit_config)
                    # Create agent loggers for this engagement's exploit_agents
                    agent_logger, full_logger = log_factory.get_exploit_agent_loggers(str(engagement.id))

                    await exploit_agent_queue.publish(
                        StartExploitRequest(
                            page_item=action.page_item, 
                            vulnerability_description=action.vulnerability_description, 
                            vulnerability_title=action.vulnerability_title,
                            max_steps=12,
                            client=AgentClient(
                                agent_id=agent_id,
                                api_url=f"http://127.0.0.1:{API_SERVER_PORT}",
                            ),
                            agent_log=agent_logger,
                            full_log=full_logger,
                        )
                    )
            return {"page_skip": True}
        except Exception as e:
            import traceback
            print(f"Exception: {e}")
            print(f"Stacktrace: {traceback.format_exc()}")
            raise HTTPException(status_code=500, detail=str(e))
    
    # Methods for getting agent work progress / status
    @router.get("/agents/{agent_id}/page-data")
    async def get_agent_page_data(
        agent_id: str,
        db: AsyncSession = Depends(get_session),
    ):
        """Get page data for a discovery agent."""
        try:
            agent = await get_agent_by_id_service(db, agent_id)
            if not agent:
                raise HTTPException(status_code=404, detail="Agent not found")

            # Discovery agents carry page data
            return {"page_data": getattr(agent, "page_data", None)}
        except Exception as e:
            import traceback
            print(f"Exception: {e}")
            print(f"Stacktrace: {traceback.format_exc()}")
            raise HTTPException(status_code=500, detail=str(e))
    
    @router.get("/agents/{agent_id}/steps", response_model=List[ExploitAgentStep])
    async def get_agent_steps(
        agent_id: str,
        db: AsyncSession = Depends(get_session),
    ):
        try:
            agent = await get_agent_by_id_service(db, agent_id)
            if not agent:
                raise HTTPException(status_code=404, detail="Agent not found")
            steps = await get_agent_steps_service(db, agent_id)
            return steps
        except Exception as e:
            import traceback
            print(f"Exception: {e}")
            print(f"Stacktrace: {traceback.format_exc()}")
            raise HTTPException(status_code=500, detail=str(e))

=======
from fastapi import APIRouter, Depends, HTTPException, BackgroundTasks
from sqlalchemy.ext.asyncio import AsyncSession
from uuid import UUID
from typing import List, Any, cast

from cnc.services.queue import BroadcastChannel
from cnc.schemas.agent import (
    AgentOut,
    DiscoveryAgentCreate,
    ExploitAgentCreate,
    UploadAgentSteps,
    UploadPageData,
)
from cnc.database.session import get_session
from cnc.database.crud import get_engagement_by_agent_id, list_agents_for_engagement
from cnc.database.agent.crud import (
    get_agent_by_id as get_agent_by_id_service,
    register_discovery_agent as register_discovery_agent_service,
    register_exploit_agent as register_exploit_agent_service,
    append_discovery_agent_steps as append_discovery_agent_steps_service,
    get_agent_steps as get_agent_steps_service,
)
from cnc.database.agent.models import ExploitAgentStep
from cnc.database.crud import get_engagement
from cnc.pools.pool import StartDiscoveryRequest, StartExploitRequest

from common.constants import API_SERVER_HOST, API_SERVER_PORT, NUM_SCHEDULED_ACTIONS

from src.agent.discovery.pages import PageObservations
from src.agent.agent_client import AgentClient
from src.agent.detection.prompts import DetectAndSchedule
from src.llm_models import LLMHub
from cnc.services.engagement import merge_page_data as merge_page_data_service


async def detect_vulnerabilities(
    payload: PageObservations,
    llm_model: LLMHub,
):
    detect = DetectAndSchedule()
    actions = await detect.ainvoke(
        llm_model,
        prompt_args={"pages": payload}
    )
    return actions

def make_agent_router(
    discovery_agent_queue: BroadcastChannel[StartDiscoveryRequest],
    exploit_agent_queue: BroadcastChannel[StartExploitRequest],
    llm_hub: LLMHub,
) -> APIRouter:
    """
    Create the agent router with injected dependencies.
    
    Args:
        raw_channel: Channel for publishing raw HTTP messages
        
    Returns:
        Configured APIRouter instance
    """
    router = APIRouter()
    
    # TODO: test this format of request and se how well cascades
    # No header-based agent verification in this simplified route set
    @router.post("/engagement/{engagement_id}/agents/discovery/register", response_model=AgentOut)
    async def register_discovery_agent(
        engagement_id: UUID, payload: DiscoveryAgentCreate, db: AsyncSession = Depends(get_session)
    ):
        """Register a new discovery agent for an engagement."""
        try:
            agent = await register_discovery_agent_service(db, engagement_id, payload)
            engagement = await get_engagement(db, engagement_id)
            if not engagement:
                raise HTTPException(status_code=404, detail="Engagement not found")

            await discovery_agent_queue.publish(
                StartDiscoveryRequest(
                    start_urls=[engagement.base_url], 
                    scopes=engagement.scopes_data, 
                    init_task=None,
                    client=AgentClient(
                        agent_id=agent.id,
                        # TODO: FOR testing only
                        api_url=f"http://127.0.0.1:{API_SERVER_PORT}",
                    )
                )
            )
            return agent
        except ValueError as e:
            raise HTTPException(status_code=404, detail=str(e))
        except Exception as e:
            import traceback
            print(f"Exception: {e}")
            print(f"Stacktrace: {traceback.format_exc()}")
            raise HTTPException(status_code=500, detail=str(e))

    @router.get("/engagement/{engagement_id}/agents", response_model=List[AgentOut])
    async def list_engagement_agents(
        engagement_id: UUID, db: AsyncSession = Depends(get_session)
    ):
        try:
            engagement = await get_engagement(db, engagement_id)
            if not engagement:
                raise HTTPException(status_code=404, detail="Engagement not found")
            agents = await list_agents_for_engagement(db, engagement_id)
            return agents
        except HTTPException:
            raise
        except Exception as e:
            import traceback
            print(f"Exception: {e}")
            print(f"Stacktrace: {traceback.format_exc()}")
            raise HTTPException(status_code=500, detail=str(e))

    @router.post("/agents/{agent_id}/steps")
    async def upload_agent_steps(
        agent_id: str,
        payload: UploadAgentSteps,
        db: AsyncSession = Depends(get_session),
    ):
        """Upload discovery agent steps to be appended to the agent."""
        try:
            # Ensure agent exists
            agent = await get_agent_by_id_service(db, agent_id)
            if not agent:
                raise HTTPException(status_code=404, detail="Agent not found")

            await append_discovery_agent_steps_service(db, agent_id, payload.steps)
        except Exception as e:
            import traceback
            print(f"Exception: {e}")
            print(f"Stacktrace: {traceback.format_exc()}")
            raise HTTPException(status_code=500, detail=str(e))
        
    @router.post("/agents/{agent_id}/page-data")
    async def upload_page_data(
        agent_id: str,
        payload: UploadPageData,
        db: AsyncSession = Depends(get_session),
    ):
        """Upload a PageObservations payload and store as page_data."""
        try:
            agent = await get_agent_by_id_service(db, agent_id)
            if not agent:
                raise HTTPException(status_code=404, detail="Agent not found")
                
            engagement = await get_engagement_by_agent_id(db, agent_id)
            if not engagement:
                raise Exception("Engagement not found")
            # Write engagement-level page_data (back-compat shim) first
            await merge_page_data_service(db, engagement.id, payload.page_data)

            # detect and schedule actions for the exploit agent
            actions: List[StartExploitRequest] = await DetectAndSchedule().ainvoke(
                llm_hub.get("detection"),
                prompt_args={
                    "pages": PageObservations.from_json(cast(Any, payload.page_data)),
                    "num_actions": NUM_SCHEDULED_ACTIONS
                }
            )
            actions = actions[:1]
            for action in actions:
                # register and queue up exploit agent
                create_exploit_config = ExploitAgentCreate(
                    vulnerability_title=action.vulnerability_title,
                    max_steps=12,
                    model_name="gpt-4o-mini",
                    agent_status="active",
                )
                await register_exploit_agent_service(db, engagement.id, create_exploit_config)
                await exploit_agent_queue.publish(
                    StartExploitRequest(
                        page_item=action.page_item, 
                        vulnerability_description=action.vulnerability_description, 
                        vulnerability_title=action.vulnerability_title,
                        max_steps=12,
                        client=AgentClient(
                            agent_id=agent.id,
                            api_url=f"http://127.0.0.1:{API_SERVER_PORT}",
                        )
                    )
                )
            # already stored above
        except Exception as e:
            import traceback
            print(f"Exception: {e}")
            print(f"Stacktrace: {traceback.format_exc()}")
            raise HTTPException(status_code=500, detail=str(e))
    
    # Methods for getting agent work progress / status
    @router.get("/agents/{agent_id}/page-data")
    async def get_agent_page_data(
        agent_id: str,
        db: AsyncSession = Depends(get_session),
    ):
        """Get page data for a discovery agent."""
        try:
            agent = await get_agent_by_id_service(db, agent_id)
            if not agent:
                raise HTTPException(status_code=404, detail="Agent not found")

            engagement = await get_engagement_by_agent_id(db, agent_id)
            if not engagement:
                raise Exception("Engagement not found")
            return {"page_data": engagement.page_data or []}
        except Exception as e:
            import traceback
            print(f"Exception: {e}")
            print(f"Stacktrace: {traceback.format_exc()}")
            raise HTTPException(status_code=500, detail=str(e))
    
    @router.get("/agents/{agent_id}/steps", response_model=List[ExploitAgentStep])
    async def get_agent_steps(
        agent_id: str,
        db: AsyncSession = Depends(get_session),
    ):
        try:
            agent = await get_agent_by_id_service(db, agent_id)
            if not agent:
                raise HTTPException(status_code=404, detail="Agent not found")
            steps = await get_agent_steps_service(db, agent_id)
            return steps
        except Exception as e:
            import traceback
            print(f"Exception: {e}")
            print(f"Stacktrace: {traceback.format_exc()}")
            raise HTTPException(status_code=500, detail=str(e))

>>>>>>> 5d421bdc
    return router<|MERGE_RESOLUTION|>--- conflicted
+++ resolved
@@ -1,500 +1,270 @@
-<<<<<<< HEAD
-from fastapi import APIRouter, Depends, HTTPException
-from sqlalchemy.ext.asyncio import AsyncSession
-from uuid import UUID
-from typing import List
-
-from cnc.services.queue import BroadcastChannel
-from cnc.schemas.agent import (
-    AgentOut,
-    DiscoveryAgentCreate,
-    ExploitAgentCreate,
-    UploadAgentSteps,
-    UploadPageData,
-)
-from cnc.database.session import get_session
-from cnc.database.crud import get_engagement_by_agent_id, list_agents_for_engagement
-from cnc.database.agent.crud import (
-    get_agent_by_id as get_agent_by_id_service,
-    register_discovery_agent as register_discovery_agent_service,
-    register_exploit_agent as register_exploit_agent_service,
-    append_discovery_agent_steps as append_discovery_agent_steps_service,
-    update_page_data as update_page_data_service,
-    get_agent_steps as get_agent_steps_service,
-)
-from cnc.database.agent.models import ExploitAgentStep
-from cnc.database.crud import get_engagement
-from cnc.pools.pool import StartDiscoveryRequest, StartExploitRequest
-
-from common.constants import (
-    API_SERVER_HOST, 
-    API_SERVER_PORT, 
-    NUM_SCHEDULED_ACTIONS,
-    MAX_DISCOVERY_AGENT_STEPS,
-    MAX_DISCOVERY_PAGE_STEPS,
-    SERVER_LOG_DIR,
-)
-
-from src.agent.discovery.pages import PageObservations
-from src.agent.agent_client import AgentClient
-from src.agent.detection.prompts import DetectAndSchedule
-from src.llm_models import LLMHub
-
-from logger import get_server_logger, get_agent_loggers, get_server_log_factory
-
-log = get_server_logger()
-
-async def detect_vulnerabilities(
-    payload: PageObservations,
-    llm_model: LLMHub,
-):
-    detect = DetectAndSchedule()
-    actions = await detect.ainvoke(
-        llm_model,
-        prompt_args={"pages": payload}
-    )
-    return actions
-
-def make_agent_router(
-    discovery_agent_queue: BroadcastChannel[StartDiscoveryRequest],
-    exploit_agent_queue: BroadcastChannel[StartExploitRequest],
-    llm_hub: LLMHub,
-) -> APIRouter:
-    """
-    Create the agent router with injected dependencies.
-    
-    Args:
-        raw_channel: Channel for publishing raw HTTP messages
-        
-    Returns:
-        Configured APIRouter instance
-    """
-    router = APIRouter()
-    
-    # TODO: test this format of request and se how well cascades
-    # No header-based agent verification in this simplified route set
-    @router.post("/engagement/{engagement_id}/agents/discovery/register", response_model=AgentOut)
-    async def register_discovery_agent(
-        engagement_id: UUID, payload: DiscoveryAgentCreate, db: AsyncSession = Depends(get_session)
-    ):
-        """Register a new discovery agent for an engagement."""
-        try:
-            agent = await register_discovery_agent_service(db, engagement_id, payload)
-            engagement = await get_engagement(db, engagement_id)
-            if not engagement:
-                raise HTTPException(status_code=404, detail="Engagement not found")
-
-            # Engagement-scoped server logger and agent loggers
-            log_factory = get_server_log_factory(base_dir=SERVER_LOG_DIR)
-            engagement_logger = log_factory.ensure_server_logger(str(engagement.id))
-            engagement_logger.info(f"Starting discovery agent with {[engagement.base_url]}")
-
-            # Create agent loggers for this engagement's discovery_agents
-            agent_logger, full_logger = log_factory.get_discovery_agent_loggers(str(engagement.id))
-
-            await discovery_agent_queue.publish(
-                StartDiscoveryRequest(
-                    start_urls=[engagement.base_url], 
-                    scopes=engagement.scopes_data, 
-                    init_task=None,
-                    client=AgentClient(
-                        agent_id=agent.id,
-                        api_url=f"http://127.0.0.1:{API_SERVER_PORT}",
-                    ),
-                    agent_log=agent_logger,
-                    full_log=full_logger,
-                )
-            )
-            return agent
-        except ValueError as e:
-            raise HTTPException(status_code=404, detail=str(e))
-        except Exception as e:
-            import traceback
-            print(f"Exception: {e}")
-            print(f"Stacktrace: {traceback.format_exc()}")
-            raise HTTPException(status_code=500, detail=str(e))
-
-    @router.get("/engagement/{engagement_id}/agents", response_model=List[AgentOut])
-    async def list_engagement_agents(
-        engagement_id: UUID, db: AsyncSession = Depends(get_session)
-    ):
-        try:
-            engagement = await get_engagement(db, engagement_id)
-            if not engagement:
-                raise HTTPException(status_code=404, detail="Engagement not found")
-            agents = await list_agents_for_engagement(db, engagement_id)
-            return agents
-        except HTTPException:
-            raise
-        except Exception as e:
-            import traceback
-            print(f"Exception: {e}")
-            print(f"Stacktrace: {traceback.format_exc()}")
-            raise HTTPException(status_code=500, detail=str(e))
-
-    @router.post("/agents/{agent_id}/steps")
-    async def upload_agent_steps(
-        agent_id: str,
-        payload: UploadAgentSteps,
-        db: AsyncSession = Depends(get_session),
-    ):
-        """Upload discovery agent steps to be appended to the agent."""
-        try:
-            # Ensure agent exists
-            agent = await get_agent_by_id_service(db, agent_id)
-            if not agent:
-                raise HTTPException(status_code=404, detail="Agent not found")
-
-            await append_discovery_agent_steps_service(db, agent_id, payload.steps)
-        except Exception as e:
-            import traceback
-            print(f"Exception: {e}")
-            print(f"Stacktrace: {traceback.format_exc()}")
-            raise HTTPException(status_code=500, detail=str(e))
-        
-    @router.post("/agents/{agent_id}/page-data")
-    async def upload_page_data(
-        agent_id: str,
-        payload: UploadPageData,
-        db: AsyncSession = Depends(get_session),
-    ):
-        """Upload a PageObservations payload and store as page_data."""
-        try:
-            agent = await get_agent_by_id_service(db, agent_id)
-            if not agent:
-                raise HTTPException(status_code=404, detail="Agent not found")
-
-            trigger_detection = False
-            max_steps = payload.max_steps
-            max_page_steps = payload.max_page_steps
-            steps = payload.steps
-            page_steps = payload.page_steps
-
-            await update_page_data_service(db, agent_id, payload.page_data)
-
-            # NOTE: when do we want to trigger a detection?
-            if page_steps >= max_page_steps:
-                trigger_detection = True
-                
-            if trigger_detection:
-                engagement = await get_engagement_by_agent_id(db, agent_id)
-                if not engagement:
-                    raise Exception("Engagement not found")
-                # Engagement-scoped server logger
-                log_factory = get_server_log_factory(base_dir=SERVER_LOG_DIR)
-                engagement_logger = log_factory.ensure_server_logger(str(engagement.id))
-                engagement_logger.info(f"Detection triggered at {page_steps}/{max_page_steps}")
-                
-                # detect and schedule actions for the exploit agent
-                # Convert incoming list[dict] to Page objects for PageObservations
-                pages_obj = PageObservations.from_json(payload.page_data)  # type: ignore[arg-type]
-                actions: List[StartExploitRequest] = await DetectAndSchedule().ainvoke(
-                    llm_hub.get("detection"),
-                    prompt_args={
-                        "pages": pages_obj,
-                        "num_actions": NUM_SCHEDULED_ACTIONS
-                    }
-                )
-                actions = actions[:1]
-                for action in actions:
-                    engagement_logger.info(f"Scheduling exploit agent for {action.vulnerability_title}")
-                    # register and queue up exploit agent
-                    create_exploit_config = ExploitAgentCreate(
-                        vulnerability_title=action.vulnerability_title,
-                        max_steps=12,
-                        model_name="gpt-4o-mini",
-                        agent_status="active",
-                    )
-                    await register_exploit_agent_service(db, engagement.id, create_exploit_config)
-                    # Create agent loggers for this engagement's exploit_agents
-                    agent_logger, full_logger = log_factory.get_exploit_agent_loggers(str(engagement.id))
-
-                    await exploit_agent_queue.publish(
-                        StartExploitRequest(
-                            page_item=action.page_item, 
-                            vulnerability_description=action.vulnerability_description, 
-                            vulnerability_title=action.vulnerability_title,
-                            max_steps=12,
-                            client=AgentClient(
-                                agent_id=agent_id,
-                                api_url=f"http://127.0.0.1:{API_SERVER_PORT}",
-                            ),
-                            agent_log=agent_logger,
-                            full_log=full_logger,
-                        )
-                    )
-            return {"page_skip": True}
-        except Exception as e:
-            import traceback
-            print(f"Exception: {e}")
-            print(f"Stacktrace: {traceback.format_exc()}")
-            raise HTTPException(status_code=500, detail=str(e))
-    
-    # Methods for getting agent work progress / status
-    @router.get("/agents/{agent_id}/page-data")
-    async def get_agent_page_data(
-        agent_id: str,
-        db: AsyncSession = Depends(get_session),
-    ):
-        """Get page data for a discovery agent."""
-        try:
-            agent = await get_agent_by_id_service(db, agent_id)
-            if not agent:
-                raise HTTPException(status_code=404, detail="Agent not found")
-
-            # Discovery agents carry page data
-            return {"page_data": getattr(agent, "page_data", None)}
-        except Exception as e:
-            import traceback
-            print(f"Exception: {e}")
-            print(f"Stacktrace: {traceback.format_exc()}")
-            raise HTTPException(status_code=500, detail=str(e))
-    
-    @router.get("/agents/{agent_id}/steps", response_model=List[ExploitAgentStep])
-    async def get_agent_steps(
-        agent_id: str,
-        db: AsyncSession = Depends(get_session),
-    ):
-        try:
-            agent = await get_agent_by_id_service(db, agent_id)
-            if not agent:
-                raise HTTPException(status_code=404, detail="Agent not found")
-            steps = await get_agent_steps_service(db, agent_id)
-            return steps
-        except Exception as e:
-            import traceback
-            print(f"Exception: {e}")
-            print(f"Stacktrace: {traceback.format_exc()}")
-            raise HTTPException(status_code=500, detail=str(e))
-
-=======
-from fastapi import APIRouter, Depends, HTTPException, BackgroundTasks
-from sqlalchemy.ext.asyncio import AsyncSession
-from uuid import UUID
-from typing import List, Any, cast
-
-from cnc.services.queue import BroadcastChannel
-from cnc.schemas.agent import (
-    AgentOut,
-    DiscoveryAgentCreate,
-    ExploitAgentCreate,
-    UploadAgentSteps,
-    UploadPageData,
-)
-from cnc.database.session import get_session
-from cnc.database.crud import get_engagement_by_agent_id, list_agents_for_engagement
-from cnc.database.agent.crud import (
-    get_agent_by_id as get_agent_by_id_service,
-    register_discovery_agent as register_discovery_agent_service,
-    register_exploit_agent as register_exploit_agent_service,
-    append_discovery_agent_steps as append_discovery_agent_steps_service,
-    get_agent_steps as get_agent_steps_service,
-)
-from cnc.database.agent.models import ExploitAgentStep
-from cnc.database.crud import get_engagement
-from cnc.pools.pool import StartDiscoveryRequest, StartExploitRequest
-
-from common.constants import API_SERVER_HOST, API_SERVER_PORT, NUM_SCHEDULED_ACTIONS
-
-from src.agent.discovery.pages import PageObservations
-from src.agent.agent_client import AgentClient
-from src.agent.detection.prompts import DetectAndSchedule
-from src.llm_models import LLMHub
-from cnc.services.engagement import merge_page_data as merge_page_data_service
-
-
-async def detect_vulnerabilities(
-    payload: PageObservations,
-    llm_model: LLMHub,
-):
-    detect = DetectAndSchedule()
-    actions = await detect.ainvoke(
-        llm_model,
-        prompt_args={"pages": payload}
-    )
-    return actions
-
-def make_agent_router(
-    discovery_agent_queue: BroadcastChannel[StartDiscoveryRequest],
-    exploit_agent_queue: BroadcastChannel[StartExploitRequest],
-    llm_hub: LLMHub,
-) -> APIRouter:
-    """
-    Create the agent router with injected dependencies.
-    
-    Args:
-        raw_channel: Channel for publishing raw HTTP messages
-        
-    Returns:
-        Configured APIRouter instance
-    """
-    router = APIRouter()
-    
-    # TODO: test this format of request and se how well cascades
-    # No header-based agent verification in this simplified route set
-    @router.post("/engagement/{engagement_id}/agents/discovery/register", response_model=AgentOut)
-    async def register_discovery_agent(
-        engagement_id: UUID, payload: DiscoveryAgentCreate, db: AsyncSession = Depends(get_session)
-    ):
-        """Register a new discovery agent for an engagement."""
-        try:
-            agent = await register_discovery_agent_service(db, engagement_id, payload)
-            engagement = await get_engagement(db, engagement_id)
-            if not engagement:
-                raise HTTPException(status_code=404, detail="Engagement not found")
-
-            await discovery_agent_queue.publish(
-                StartDiscoveryRequest(
-                    start_urls=[engagement.base_url], 
-                    scopes=engagement.scopes_data, 
-                    init_task=None,
-                    client=AgentClient(
-                        agent_id=agent.id,
-                        # TODO: FOR testing only
-                        api_url=f"http://127.0.0.1:{API_SERVER_PORT}",
-                    )
-                )
-            )
-            return agent
-        except ValueError as e:
-            raise HTTPException(status_code=404, detail=str(e))
-        except Exception as e:
-            import traceback
-            print(f"Exception: {e}")
-            print(f"Stacktrace: {traceback.format_exc()}")
-            raise HTTPException(status_code=500, detail=str(e))
-
-    @router.get("/engagement/{engagement_id}/agents", response_model=List[AgentOut])
-    async def list_engagement_agents(
-        engagement_id: UUID, db: AsyncSession = Depends(get_session)
-    ):
-        try:
-            engagement = await get_engagement(db, engagement_id)
-            if not engagement:
-                raise HTTPException(status_code=404, detail="Engagement not found")
-            agents = await list_agents_for_engagement(db, engagement_id)
-            return agents
-        except HTTPException:
-            raise
-        except Exception as e:
-            import traceback
-            print(f"Exception: {e}")
-            print(f"Stacktrace: {traceback.format_exc()}")
-            raise HTTPException(status_code=500, detail=str(e))
-
-    @router.post("/agents/{agent_id}/steps")
-    async def upload_agent_steps(
-        agent_id: str,
-        payload: UploadAgentSteps,
-        db: AsyncSession = Depends(get_session),
-    ):
-        """Upload discovery agent steps to be appended to the agent."""
-        try:
-            # Ensure agent exists
-            agent = await get_agent_by_id_service(db, agent_id)
-            if not agent:
-                raise HTTPException(status_code=404, detail="Agent not found")
-
-            await append_discovery_agent_steps_service(db, agent_id, payload.steps)
-        except Exception as e:
-            import traceback
-            print(f"Exception: {e}")
-            print(f"Stacktrace: {traceback.format_exc()}")
-            raise HTTPException(status_code=500, detail=str(e))
-        
-    @router.post("/agents/{agent_id}/page-data")
-    async def upload_page_data(
-        agent_id: str,
-        payload: UploadPageData,
-        db: AsyncSession = Depends(get_session),
-    ):
-        """Upload a PageObservations payload and store as page_data."""
-        try:
-            agent = await get_agent_by_id_service(db, agent_id)
-            if not agent:
-                raise HTTPException(status_code=404, detail="Agent not found")
-                
-            engagement = await get_engagement_by_agent_id(db, agent_id)
-            if not engagement:
-                raise Exception("Engagement not found")
-            # Write engagement-level page_data (back-compat shim) first
-            await merge_page_data_service(db, engagement.id, payload.page_data)
-
-            # detect and schedule actions for the exploit agent
-            actions: List[StartExploitRequest] = await DetectAndSchedule().ainvoke(
-                llm_hub.get("detection"),
-                prompt_args={
-                    "pages": PageObservations.from_json(cast(Any, payload.page_data)),
-                    "num_actions": NUM_SCHEDULED_ACTIONS
-                }
-            )
-            actions = actions[:1]
-            for action in actions:
-                # register and queue up exploit agent
-                create_exploit_config = ExploitAgentCreate(
-                    vulnerability_title=action.vulnerability_title,
-                    max_steps=12,
-                    model_name="gpt-4o-mini",
-                    agent_status="active",
-                )
-                await register_exploit_agent_service(db, engagement.id, create_exploit_config)
-                await exploit_agent_queue.publish(
-                    StartExploitRequest(
-                        page_item=action.page_item, 
-                        vulnerability_description=action.vulnerability_description, 
-                        vulnerability_title=action.vulnerability_title,
-                        max_steps=12,
-                        client=AgentClient(
-                            agent_id=agent.id,
-                            api_url=f"http://127.0.0.1:{API_SERVER_PORT}",
-                        )
-                    )
-                )
-            # already stored above
-        except Exception as e:
-            import traceback
-            print(f"Exception: {e}")
-            print(f"Stacktrace: {traceback.format_exc()}")
-            raise HTTPException(status_code=500, detail=str(e))
-    
-    # Methods for getting agent work progress / status
-    @router.get("/agents/{agent_id}/page-data")
-    async def get_agent_page_data(
-        agent_id: str,
-        db: AsyncSession = Depends(get_session),
-    ):
-        """Get page data for a discovery agent."""
-        try:
-            agent = await get_agent_by_id_service(db, agent_id)
-            if not agent:
-                raise HTTPException(status_code=404, detail="Agent not found")
-
-            engagement = await get_engagement_by_agent_id(db, agent_id)
-            if not engagement:
-                raise Exception("Engagement not found")
-            return {"page_data": engagement.page_data or []}
-        except Exception as e:
-            import traceback
-            print(f"Exception: {e}")
-            print(f"Stacktrace: {traceback.format_exc()}")
-            raise HTTPException(status_code=500, detail=str(e))
-    
-    @router.get("/agents/{agent_id}/steps", response_model=List[ExploitAgentStep])
-    async def get_agent_steps(
-        agent_id: str,
-        db: AsyncSession = Depends(get_session),
-    ):
-        try:
-            agent = await get_agent_by_id_service(db, agent_id)
-            if not agent:
-                raise HTTPException(status_code=404, detail="Agent not found")
-            steps = await get_agent_steps_service(db, agent_id)
-            return steps
-        except Exception as e:
-            import traceback
-            print(f"Exception: {e}")
-            print(f"Stacktrace: {traceback.format_exc()}")
-            raise HTTPException(status_code=500, detail=str(e))
-
->>>>>>> 5d421bdc
+from fastapi import APIRouter, Depends, HTTPException
+from sqlalchemy.ext.asyncio import AsyncSession
+from uuid import UUID
+from typing import List, Any, cast
+
+from cnc.services.queue import BroadcastChannel
+from cnc.schemas.agent import (
+    AgentOut,
+    DiscoveryAgentCreate,
+    ExploitAgentCreate,
+    UploadAgentSteps,
+    UploadPageData,
+)
+from cnc.database.session import get_session
+from cnc.database.crud import get_engagement_by_agent_id, list_agents_for_engagement
+from cnc.database.agent.crud import (
+    get_agent_by_id as get_agent_by_id_service,
+    register_discovery_agent as register_discovery_agent_service,
+    register_exploit_agent as register_exploit_agent_service,
+    append_discovery_agent_steps as append_discovery_agent_steps_service,
+    update_page_data as update_page_data_service,
+    get_agent_steps as get_agent_steps_service,
+)
+from cnc.database.agent.models import ExploitAgentStep
+from cnc.database.crud import get_engagement
+from cnc.pools.pool import StartDiscoveryRequest, StartExploitRequest
+
+from common.constants import (
+    API_SERVER_HOST, 
+    API_SERVER_PORT, 
+    NUM_SCHEDULED_ACTIONS,
+    MAX_DISCOVERY_AGENT_STEPS,
+    MAX_DISCOVERY_PAGE_STEPS,
+    SERVER_LOG_DIR,
+)
+
+from src.agent.discovery.pages import PageObservations
+from src.agent.agent_client import AgentClient
+from src.agent.detection.prompts import DetectAndSchedule
+from src.llm_models import LLMHub
+from cnc.services.engagement import merge_page_data as merge_page_data_service
+
+from logger import get_server_logger, get_agent_loggers, get_server_log_factory
+
+log = get_server_logger()
+
+async def detect_vulnerabilities(
+    payload: PageObservations,
+    llm_model: LLMHub,
+):
+    detect = DetectAndSchedule()
+    actions = await detect.ainvoke(
+        llm_model,
+        prompt_args={"pages": payload}
+    )
+    return actions
+
+def make_agent_router(
+    discovery_agent_queue: BroadcastChannel[StartDiscoveryRequest],
+    exploit_agent_queue: BroadcastChannel[StartExploitRequest],
+    llm_hub: LLMHub,
+) -> APIRouter:
+    """
+    Create the agent router with injected dependencies.
+    
+    Args:
+        raw_channel: Channel for publishing raw HTTP messages
+        
+    Returns:
+        Configured APIRouter instance
+    """
+    router = APIRouter()
+    
+    # TODO: test this format of request and se how well cascades
+    # No header-based agent verification in this simplified route set
+    @router.post("/engagement/{engagement_id}/agents/discovery/register", response_model=AgentOut)
+    async def register_discovery_agent(
+        engagement_id: UUID, payload: DiscoveryAgentCreate, db: AsyncSession = Depends(get_session)
+    ):
+        """Register a new discovery agent for an engagement."""
+        try:
+            agent = await register_discovery_agent_service(db, engagement_id, payload)
+            engagement = await get_engagement(db, engagement_id)
+            if not engagement:
+                raise HTTPException(status_code=404, detail="Engagement not found")
+
+            # Engagement-scoped server logger and agent loggers
+            log_factory = get_server_log_factory(base_dir=SERVER_LOG_DIR)
+            engagement_logger = log_factory.ensure_server_logger(str(engagement.id))
+            engagement_logger.info(f"Starting discovery agent with {[engagement.base_url]}")
+
+            # Create agent loggers for this engagement's discovery_agents
+            agent_logger, full_logger = log_factory.get_discovery_agent_loggers(str(engagement.id))
+
+            await discovery_agent_queue.publish(
+                StartDiscoveryRequest(
+                    start_urls=[engagement.base_url], 
+                    scopes=engagement.scopes_data, 
+                    init_task=None,
+                    client=AgentClient(
+                        agent_id=agent.id,
+                        api_url=f"http://127.0.0.1:{API_SERVER_PORT}",
+                    ),
+                    agent_log=agent_logger,
+                    full_log=full_logger,
+                )
+            )
+            return agent
+        except ValueError as e:
+            raise HTTPException(status_code=404, detail=str(e))
+        except Exception as e:
+            import traceback
+            print(f"Exception: {e}")
+            print(f"Stacktrace: {traceback.format_exc()}")
+            raise HTTPException(status_code=500, detail=str(e))
+
+    @router.get("/engagement/{engagement_id}/agents", response_model=List[AgentOut])
+    async def list_engagement_agents(
+        engagement_id: UUID, db: AsyncSession = Depends(get_session)
+    ):
+        try:
+            engagement = await get_engagement(db, engagement_id)
+            if not engagement:
+                raise HTTPException(status_code=404, detail="Engagement not found")
+            agents = await list_agents_for_engagement(db, engagement_id)
+            return agents
+        except HTTPException:
+            raise
+        except Exception as e:
+            import traceback
+            print(f"Exception: {e}")
+            print(f"Stacktrace: {traceback.format_exc()}")
+            raise HTTPException(status_code=500, detail=str(e))
+
+    @router.post("/agents/{agent_id}/steps")
+    async def upload_agent_steps(
+        agent_id: str,
+        payload: UploadAgentSteps,
+        db: AsyncSession = Depends(get_session),
+    ):
+        """Upload discovery agent steps to be appended to the agent."""
+        try:
+            # Ensure agent exists
+            agent = await get_agent_by_id_service(db, agent_id)
+            if not agent:
+                raise HTTPException(status_code=404, detail="Agent not found")
+
+            await append_discovery_agent_steps_service(db, agent_id, payload.steps)
+        except Exception as e:
+            import traceback
+            print(f"Exception: {e}")
+            print(f"Stacktrace: {traceback.format_exc()}")
+            raise HTTPException(status_code=500, detail=str(e))
+        
+    @router.post("/agents/{agent_id}/page-data")
+    async def upload_page_data(
+        agent_id: str,
+        payload: UploadPageData,
+        db: AsyncSession = Depends(get_session),
+    ):
+        """Upload a PageObservations payload and store as page_data."""
+        try:
+            agent = await get_agent_by_id_service(db, agent_id)
+            if not agent:
+                raise HTTPException(status_code=404, detail="Agent not found")
+
+            trigger_detection = False
+            max_steps = payload.max_steps
+            max_page_steps = payload.max_page_steps
+            steps = payload.steps
+            page_steps = payload.page_steps
+
+            await update_page_data_service(db, agent_id, payload.page_data)
+
+            # NOTE: when do we want to trigger a detection?
+            if page_steps >= max_page_steps:
+                trigger_detection = True
+                
+            if trigger_detection:
+                engagement = await get_engagement_by_agent_id(db, agent_id)
+                if not engagement:
+                    raise Exception("Engagement not found")
+                # Engagement-scoped server logger
+                log_factory = get_server_log_factory(base_dir=SERVER_LOG_DIR)
+                engagement_logger = log_factory.ensure_server_logger(str(engagement.id))
+                engagement_logger.info(f"Detection triggered at {page_steps}/{max_page_steps}")
+                
+                # detect and schedule actions for the exploit agent
+                # Convert incoming list[dict] to Page objects for PageObservations
+                pages_obj = PageObservations.from_json(payload.page_data)  # type: ignore[arg-type]
+                actions: List[StartExploitRequest] = await DetectAndSchedule().ainvoke(
+                    llm_hub.get("detection"),
+                    prompt_args={
+                        "pages": pages_obj,
+                        "num_actions": NUM_SCHEDULED_ACTIONS
+                    }
+                )
+                actions = actions[:1]
+                for action in actions:
+                    engagement_logger.info(f"Scheduling exploit agent for {action.vulnerability_title}")
+                    # register and queue up exploit agent
+                    create_exploit_config = ExploitAgentCreate(
+                        vulnerability_title=action.vulnerability_title,
+                        max_steps=12,
+                        model_name="gpt-4o-mini",
+                        agent_status="active",
+                    )
+                    await register_exploit_agent_service(db, engagement.id, create_exploit_config)
+                    # Create agent loggers for this engagement's exploit_agents
+                    agent_logger, full_logger = log_factory.get_exploit_agent_loggers(str(engagement.id))
+
+                    await exploit_agent_queue.publish(
+                        StartExploitRequest(
+                            page_item=action.page_item, 
+                            vulnerability_description=action.vulnerability_description, 
+                            vulnerability_title=action.vulnerability_title,
+                            max_steps=12,
+                            client=AgentClient(
+                                agent_id=agent_id,
+                                api_url=f"http://127.0.0.1:{API_SERVER_PORT}",
+                            ),
+                            agent_log=agent_logger,
+                            full_log=full_logger,
+                        )
+                    )
+            return {"page_skip": True}
+        except Exception as e:
+            import traceback
+            print(f"Exception: {e}")
+            print(f"Stacktrace: {traceback.format_exc()}")
+            raise HTTPException(status_code=500, detail=str(e))
+    
+    # Methods for getting agent work progress / status
+    @router.get("/agents/{agent_id}/page-data")
+    async def get_agent_page_data(
+        agent_id: str,
+        db: AsyncSession = Depends(get_session),
+    ):
+        """Get page data for a discovery agent."""
+        try:
+            agent = await get_agent_by_id_service(db, agent_id)
+            if not agent:
+                raise HTTPException(status_code=404, detail="Agent not found")
+
+            # Discovery agents carry page data
+            return {"page_data": getattr(agent, "page_data", None)}
+        except Exception as e:
+            import traceback
+            print(f"Exception: {e}")
+            print(f"Stacktrace: {traceback.format_exc()}")
+            raise HTTPException(status_code=500, detail=str(e))
+    
+    @router.get("/agents/{agent_id}/steps", response_model=List[ExploitAgentStep])
+    async def get_agent_steps(
+        agent_id: str,
+        db: AsyncSession = Depends(get_session),
+    ):
+        try:
+            agent = await get_agent_by_id_service(db, agent_id)
+            if not agent:
+                raise HTTPException(status_code=404, detail="Agent not found")
+            steps = await get_agent_steps_service(db, agent_id)
+            return steps
+        except Exception as e:
+            import traceback
+            print(f"Exception: {e}")
+            print(f"Stacktrace: {traceback.format_exc()}")
+            raise HTTPException(status_code=500, detail=str(e))
+
     return router